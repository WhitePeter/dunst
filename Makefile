# dunst - Notification-daemon
# See LICENSE file for copyright and license details.

include config.mk

<<<<<<< HEAD
VERSION := "1.3.0-non-git"
ifneq ($(wildcard ./.git/),)
=======
VERSION := "1.3.1 (2018-01-30)"
ifneq ($(wildcard ./.git/.),)
>>>>>>> b40118bb
VERSION := $(shell git describe --tags)
endif

ifeq (,${SYSTEMD})
# Check for systemctl to avoid discrepancies on systems, where
# systemd is installed, but systemd.pc is in another package 
systemctl := $(shell command -v systemctl >/dev/null && echo systemctl)
ifeq (systemctl,${systemctl})
SYSTEMD := 1
else
SYSTEMD := 0
endif
endif

SERVICEDIR_DBUS ?= $(shell $(PKG_CONFIG) dbus-1 --variable=session_bus_services_dir)
SERVICEDIR_DBUS := ${SERVICEDIR_DBUS}
ifeq (,${SERVICEDIR_DBUS})
$(error "Failed to query $(PKG_CONFIG) for package 'dbus-1'!")
endif

ifneq (0,${SYSTEMD})
SERVICEDIR_SYSTEMD ?= $(shell $(PKG_CONFIG) systemd --variable=systemduserunitdir)
SERVICEDIR_SYSTEMD := ${SERVICEDIR_SYSTEMD}
ifeq (,${SERVICEDIR_SYSTEMD})
$(error "Failed to query $(PKG_CONFIG) for package 'systemd'!")
endif
endif

LIBS := $(shell $(PKG_CONFIG) --libs   ${pkg_config_packs})
INCS := $(shell $(PKG_CONFIG) --cflags ${pkg_config_packs})

ifneq (clean, $(MAKECMDGOALS))
ifeq ($(and $(INCS),$(LIBS)),)
$(error "$(PKG_CONFIG) failed!")
endif
endif

CFLAGS  := ${DEFAULT_CPPFLAGS} ${CPPFLAGS} ${DEFAULT_CFLAGS} ${CFLAGS} -I. ${INCS}
LDFLAGS := ${DEFAULT_LDFLAGS} ${LDFLAGS} -L. ${LIBS}

SRC := $(sort $(shell find src/ -name '*.c'))
OBJ := ${SRC:.c=.o}
TEST_SRC := $(sort $(shell find test/ -name '*.c'))
TEST_OBJ := $(TEST_SRC:.c=.o)

.PHONY: all debug
all: doc dunst service

debug: CFLAGS   += ${CPPFLAGS_DEBUG} ${CFLAGS_DEBUG}
debug: LDFLAGS  += ${LDFLAGS_DEBUG}
debug: CPPFLAGS += ${CPPFLAGS_DEBUG}
debug: all

.c.o:
	${CC} -o $@ -c $< ${CFLAGS}

${OBJ}: config.mk

dunst: ${OBJ} main.o
	${CC} ${CFLAGS} -o $@ ${OBJ} main.o ${LDFLAGS}

dunstify: dunstify.o
	${CC} ${CFLAGS} -o $@ dunstify.o ${LDFLAGS}

.PHONY: test test-valgrind
test: test/test
	cd test && ./test

test-valgrind: test/test
	cd ./test \
		&& valgrind \
			--suppressions=../.valgrind.suppressions \
			--leak-check=full \
			--show-leak-kinds=definite \
			--errors-for-leak-kinds=definite \
			--error-exitcode=123 \
			./test

test/test: ${OBJ} ${TEST_OBJ}
	${CC} ${CFLAGS} -o $@ ${TEST_OBJ} ${OBJ} ${LDFLAGS}

.PHONY: doc doc-doxygen
doc: docs/dunst.1
docs/dunst.1: docs/dunst.pod
	pod2man --name=dunst -c "Dunst Reference" --section=1 --release=${VERSION} $< > $@
doc-doxygen:
	doxygen docs/internal/Doxyfile

.PHONY: service service-dbus service-systemd
service: service-dbus
service-dbus:
	@sed "s|##PREFIX##|$(PREFIX)|" org.knopwob.dunst.service.in > org.knopwob.dunst.service
ifneq (0,${SYSTEMD})
service: service-systemd
service-systemd:
	@sed "s|##PREFIX##|$(PREFIX)|" dunst.systemd.service.in > dunst.systemd.service
endif

.PHONY: clean clean-dunst clean-dunstify clean-doc clean-tests
clean: clean-dunst clean-dunstify clean-doc clean-tests

clean-dunst:
	rm -f dunst ${OBJ} main.o
	rm -f org.knopwob.dunst.service
	rm -f dunst.systemd.service

clean-dunstify:
	rm -f dunstify.o
	rm -f dunstify

clean-doc:
	rm -f docs/dunst.1
	rm -fr docs/internal/html

clean-tests:
	rm -f test/test test/*.o

.PHONY: install install-dunst install-doc \
        install-service install-service-dbus install-service-systemd \
        uninstall \
        uninstall-service uninstall-service-dbus uninstall-service-systemd
install: install-dunst install-doc install-service

install-dunst: dunst doc
	install -Dm755 dunst ${DESTDIR}${PREFIX}/bin/dunst
	install -Dm644 docs/dunst.1 ${DESTDIR}${MANPREFIX}/man1/dunst.1

install-doc:
	install -Dm644 dunstrc ${DESTDIR}${PREFIX}/share/dunst/dunstrc

install-service: install-service-dbus
install-service-dbus: service-dbus
	install -Dm644 org.knopwob.dunst.service ${DESTDIR}${SERVICEDIR_DBUS}/org.knopwob.dunst.service
ifneq (0,${SYSTEMD})
install-service: install-service-systemd
install-service-systemd: service-systemd
	install -Dm644 dunst.systemd.service ${DESTDIR}${SERVICEDIR_SYSTEMD}/dunst.service
endif

uninstall: uninstall-service
	rm -f ${DESTDIR}${PREFIX}/bin/dunst
	rm -f ${DESTDIR}${MANPREFIX}/man1/dunst.1
	rm -rf ${DESTDIR}${PREFIX}/share/dunst

uninstall-service: uninstall-service-dbus
uninstall-service-dbus:
	rm -f ${DESTDIR}${SERVICEDIR_DBUS}/org.knopwob.dunst.service

ifneq (0,${SYSTEMD})
uninstall-service: uninstall-service-systemd
uninstall-service-systemd:
	rm -f ${DESTDIR}${SERVICEDIR_SYSTEMD}/dunst.service
endif<|MERGE_RESOLUTION|>--- conflicted
+++ resolved
@@ -3,13 +3,8 @@
 
 include config.mk
 
-<<<<<<< HEAD
-VERSION := "1.3.0-non-git"
+VERSION := "1.3.1-non-git"
 ifneq ($(wildcard ./.git/),)
-=======
-VERSION := "1.3.1 (2018-01-30)"
-ifneq ($(wildcard ./.git/.),)
->>>>>>> b40118bb
 VERSION := $(shell git describe --tags)
 endif
 
