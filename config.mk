--- conflicted
+++ resolved
@@ -11,11 +11,7 @@
 
 # includes and libs
 INCS = -I${X11INC} -I/usr/lib/dbus-1.0/include -I/usr/include/dbus-1.0
-<<<<<<< HEAD
-LIBS = -L${X11LIB} -lX11 -ldbus-1 -lpthread -lrt -liniparser ${XINERAMALIBS}
-=======
-LIBS = -L${X11LIB} -lX11 -lXext -lXss -ldbus-1 -lpthread -lrt ${XINERAMALIBS}
->>>>>>> 7801e922
+LIBS = -L${X11LIB} -lX11 -lXext -lXss -ldbus-1 -lpthread -lrt -liniparser ${XINERAMALIBS}
 
 # flags
 CPPFLAGS = -D_BSD_SOURCE -DVERSION=\"${VERSION}\" ${XINERAMAFLAGS}
